<!DOCTYPE html>
<html lang="zh-Hans">
<head>
    <meta charset="UTF-8">
    <title>TVScreener 监控面板</title>
    <meta name="viewport" content="width=device-width, initial-scale=1">
    <link rel="preconnect" href="https://fonts.gstatic.com">
    <link href="https://fonts.googleapis.com/css2?family=Inter:wght@400;600&display=swap" rel="stylesheet">
    <script src="https://cdn.jsdelivr.net/npm/chart.js@4.4.1/dist/chart.umd.min.js" crossorigin="anonymous"></script>
    <style>
        :root {
            color-scheme: light dark;
        }
        body {
            font-family: 'Inter', system-ui, -apple-system, BlinkMacSystemFont, 'Segoe UI', sans-serif;
            margin: 0;
            background: #0f172a;
            color: #e2e8f0;
        }
        main {
            max-width: 1200px;
            margin: 0 auto;
            padding: 2rem 1rem 4rem;
        }
        h1 {
            font-size: 2rem;
            margin-bottom: 1rem;
        }
        .meta {
            display: flex;
            flex-wrap: wrap;
            gap: 1rem;
            margin-bottom: 2rem;
        }
        .card {
            background: rgba(15, 23, 42, 0.65);
            border: 1px solid rgba(148, 163, 184, 0.2);
            border-radius: 16px;
            padding: 1.5rem;
            box-shadow: 0 20px 40px rgba(15, 23, 42, 0.45);
            backdrop-filter: blur(16px);
        }
        table {
            width: 100%;
            border-collapse: collapse;
        }
        th, td {
            padding: 0.75rem 1rem;
            text-align: left;
            border-bottom: 1px solid rgba(148, 163, 184, 0.2);
        }

        .symbol-table-controls {
            display: flex;
            align-items: center;
            justify-content: space-between;
            flex-wrap: wrap;
            gap: 0.75rem;
            margin-bottom: 1rem;
        }

        .symbol-filter {
            position: relative;
            flex: 1 1 220px;
            max-width: 360px;
        }

        .symbol-filter input {
            width: 100%;
            padding: 0.6rem 0.85rem;
            border-radius: 10px;
            border: 1px solid rgba(148, 163, 184, 0.25);
            background: rgba(15, 23, 42, 0.65);
            color: #e2e8f0;
            font-size: 0.95rem;
        }

        .symbol-filter input::placeholder {
            color: #64748b;
        }

        .symbol-table-wrapper {
            max-height: 360px;
            overflow-y: auto;
            border-radius: 12px;
            border: 1px solid rgba(148, 163, 184, 0.18);
        }

        .symbol-table-wrapper table {
            margin: 0;
        }

        .symbol-table-wrapper thead {
            position: sticky;
            top: 0;
            background: rgba(15, 23, 42, 0.95);
            backdrop-filter: blur(6px);
        }

        .sr-only {
            position: absolute;
            width: 1px;
            height: 1px;
            padding: 0;
            margin: -1px;
            overflow: hidden;
            clip: rect(0, 0, 0, 0);
            border: 0;
        }
        th {
            font-weight: 600;
            text-transform: uppercase;
            letter-spacing: 0.05em;
            color: #94a3b8;
        }
        tr {
            transition: background 0.2s ease;
        }

        tr:hover {
            background: rgba(30, 41, 59, 0.6);
            cursor: pointer;
        }
        tr.active {
            background: rgba(56, 189, 248, 0.18);
        }
        tr.active:hover {
            background: rgba(56, 189, 248, 0.28);
        }

        .status {
            display: inline-flex;
            align-items: center;
            gap: 0.4rem;
            padding: 0.25rem 0.75rem;
            border-radius: 999px;
            font-weight: 600;
        }
        .status.ok {
            background: rgba(34, 197, 94, 0.15);
            color: #4ade80;
        }
        .status.degraded {
            background: rgba(249, 115, 22, 0.15);
            color: #fb923c;
        }
        .chart-container {
            position: relative;
            height: 360px;
        }
        .muted {
            color: #94a3b8;
        }
        .card-header {
            display: flex;
            align-items: flex-start;
            justify-content: space-between;
            gap: 1rem;
            margin-bottom: 1rem;
        }
        .pill {
            display: inline-flex;
            align-items: center;
            gap: 0.35rem;
            padding: 0.35rem 0.9rem;
            border-radius: 999px;
            border: 1px solid rgba(148, 163, 184, 0.25);
            font-weight: 600;
            font-size: 0.85rem;
            color: #e2e8f0;
            background: rgba(148, 163, 184, 0.12);
            white-space: nowrap;
        }
        .pill.buy {
            background: rgba(34, 197, 94, 0.18);
            color: #4ade80;
            border-color: rgba(74, 222, 128, 0.4);
        }
        .pill.sell {
            background: rgba(248, 113, 113, 0.18);
            color: #f87171;
            border-color: rgba(248, 113, 113, 0.4);
        }
        .pill.neutral {
            background: rgba(14, 165, 233, 0.18);
            color: #38bdf8;
            border-color: rgba(56, 189, 248, 0.35);
        }
        .symbol-insights {
            display: grid;
            grid-template-columns: minmax(0, 2fr) minmax(0, 1fr);
            gap: 1.5rem;
            margin-top: 2rem;
            align-items: stretch;
        }
        .info-grid {
            display: grid;
            grid-template-columns: repeat(auto-fit, minmax(150px, 1fr));
            gap: 1rem;
            margin-top: 1.5rem;
        }
        .info-item {
            background: rgba(30, 41, 59, 0.6);
            border: 1px solid rgba(148, 163, 184, 0.15);
            border-radius: 12px;
            padding: 0.85rem;
            min-height: 88px;
            display: flex;
            flex-direction: column;
            justify-content: space-between;
        }
        .info-item span {
            font-size: 0.75rem;
            text-transform: uppercase;
            letter-spacing: 0.08em;
            color: #94a3b8;
        }
        .info-item strong {
            margin-top: 0.5rem;
            font-size: 1.05rem;
            font-weight: 600;
            color: #e2e8f0;
            word-break: break-word;
        }
        .ratings-list {
            list-style: none;
            padding: 0;
            margin: 0.75rem 0 0;
            display: flex;
            flex-wrap: wrap;
            gap: 0.5rem;
        }
        .ratings-list li {
            background: rgba(148, 163, 184, 0.14);
            border-radius: 999px;
            padding: 0.25rem 0.75rem;
            font-size: 0.75rem;
            color: #cbd5f5;
        }
        .company-description {
            margin-top: 0.5rem;
            line-height: 1.6;
        }
        @media (max-width: 1100px) {
            .symbol-insights {
                grid-template-columns: 1fr;
            }
        }

        @media (max-width: 768px) {
            .meta {
                flex-direction: column;
            }
            th, td {
                padding: 0.5rem 0.75rem;
            }
            .chart-container {
                height: 280px;
            }

        }
    </style>
</head>
<body>
    <main>
        <header>
            <h1>TVScreener 监控面板</h1>
            <p class="muted">每 {{ settings.interval_seconds // 60 }} 分钟监控前 {{ settings.range_end - settings.range_start }} 个标的的分析师评级变化。</p>
        </header>
        <section class="meta">
            <div class="card">
                <strong>状态</strong>
                <div id="statusBadge" class="status">加载中…</div>
                <p class="muted">上次轮询：<span id="lastRun">—</span></p>
            </div>
            <div class="card">
                <strong>快照</strong>
                <p class="muted">共 <span id="totalSnapshots">0</span> 条 | <span id="totalChanges">0</span> 次评级变动</p>
                <p class="muted">最新快照：<span id="latestSnapshot">—</span></p>
            </div>
        </section>

        <section class="card" style="margin-bottom:2rem;">
<<<<<<< HEAD
            <div class="symbol-table-controls">
                <h2 style="margin:0">监控中的股票</h2>
                <label class="symbol-filter" for="symbolFilterInput">
                    <span class="sr-only">筛选股票</span>
                    <input id="symbolFilterInput" type="search" placeholder="筛选股票（支持代码与评级）" autocomplete="off">
                </label>
            </div>
            <div class="symbol-table-wrapper">
                <table>
                    <thead>
                        <tr>
                            <th>股票代码</th>
                            <th>最新价格</th>
                            <th>分析师评级</th>
                            <th>更新时间</th>
                        </tr>
                    </thead>
                    <tbody id="symbolsBody">
                        <tr><td colspan="4" class="muted">加载中…</td></tr>
                    </tbody>
                </table>
            </div>
        </section>

        <section class="card" style="margin-bottom:2rem;">
            <h2 style="margin-top:0">最新分析师评级变动</h2>
=======
            <h2 style="margin-top:0">监控中的股票</h2>
>>>>>>> 5060a43f
            <table>
                <thead>
                    <tr>
                        <th>股票代码</th>
<<<<<<< HEAD
=======
                        <th>最新价格</th>
                        <th>分析师评级</th>
                        <th>更新时间</th>
                    </tr>
                </thead>
                <tbody id="symbolsBody">
                    <tr><td colspan="4" class="muted">加载中…</td></tr>
                </tbody>
            </table>
        </section>

        <section class="card" style="margin-bottom:2rem;">
            <h2 style="margin-top:0">最新分析师评级变动</h2>
            <table>
                <thead>
                    <tr>
                        <th>股票代码</th>
>>>>>>> 5060a43f
                        <th>变更时间</th>
                        <th>原评级</th>
                        <th>新评级</th>
                        <th>变动前价格</th>
                        <th>变动后价格</th>
                    </tr>
                </thead>
                <tbody id="changesBody">
                    <tr><td colspan="6" class="muted">加载中…</td></tr>
                </tbody>
            </table>
        </section>

        <section class="symbol-insights">
            <section class="card">
                <div class="card-header">
                    <div>
                        <h2 id="symbolTitle" style="margin:0">价格与评级历史</h2>
                        <p class="muted" id="chartCaption">从上方选择股票以加载价格历史。</p>
                    </div>
                    <div id="symbolRatingBadge" class="pill" style="display:none;">评级：—</div>
                </div>
                <div class="chart-container">
                    <canvas id="historyChart"></canvas>
                </div>
                <div class="info-grid" id="symbolMetrics"></div>
            </section>
            <section class="card">
                <div class="card-header">
                    <div>
                        <h2 id="companyName" style="margin:0">公司概览</h2>
                        <p class="muted" id="symbolMeta">选择股票以查看行业与板块信息。</p>
                    </div>
                </div>
                <p class="muted company-description" id="symbolDescription">从上方选择股票以查看公司简介与关键指标。</p>
                <div class="info-grid" id="symbolAttributes"></div>
            </section>
        </section>
    </main>

    <script>
        const statusBadge = document.getElementById('statusBadge');
        const lastRunEl = document.getElementById('lastRun');
        const totalSnapshotsEl = document.getElementById('totalSnapshots');
        const totalChangesEl = document.getElementById('totalChanges');
        const latestSnapshotEl = document.getElementById('latestSnapshot');
        const symbolsBody = document.getElementById('symbolsBody');
<<<<<<< HEAD
        const symbolFilterInput = document.getElementById('symbolFilterInput');
=======
>>>>>>> 5060a43f
        const changesBody = document.getElementById('changesBody');
        const chartCaption = document.getElementById('chartCaption');
        const chartCtx = document.getElementById('historyChart');
        const symbolTitle = document.getElementById('symbolTitle');
        const symbolRatingBadge = document.getElementById('symbolRatingBadge');
        const companyNameEl = document.getElementById('companyName');
        const symbolMetaEl = document.getElementById('symbolMeta');
        const symbolDescriptionEl = document.getElementById('symbolDescription');
        const symbolAttributesEl = document.getElementById('symbolAttributes');
        const symbolMetricsEl = document.getElementById('symbolMetrics');

        let historyChart = null;
        let selectedSymbol = null;
        let lastChangesCount = 0;
<<<<<<< HEAD
        let symbolsCache = [];
        let symbolFilterText = '';
=======
>>>>>>> 5060a43f

        const numberFormatter = new Intl.NumberFormat('zh-CN', { maximumFractionDigits: 2 });
        const compactFormatter = new Intl.NumberFormat('zh-CN', { notation: 'compact', maximumFractionDigits: 2 });

        function formatDate(value) {
            if (!value) return '—';
            const date = new Date(value);
            if (Number.isNaN(date.getTime())) {
                return value;
            }
            return date.toLocaleString('zh-CN');
        }

        function normaliseRatingText(value) {
            if (!value && value !== 0) return null;
            const text = String(value).trim();
            return text || null;
        }

        function ratingKeyFromText(value) {
            const text = normaliseRatingText(value);
            if (!text) return null;
            return text.toUpperCase().replace(/\s+/g, '').replace(/-/g, '');
        }

        function ratingBadgeClass(value) {
            const key = ratingKeyFromText(value);
            if (!key) return '';
            if (key.includes('SELL')) return 'sell';
            if (key.includes('BUY')) return 'buy';
            return 'neutral';
        }

        function updateRatingBadge(rating) {
            if (!rating) {
                symbolRatingBadge.style.display = 'none';
                symbolRatingBadge.className = 'pill';
                symbolRatingBadge.textContent = '评级：—';
                return;
            }
            symbolRatingBadge.style.display = 'inline-flex';
            const badgeClass = ratingBadgeClass(rating);
            symbolRatingBadge.className = badgeClass ? `pill ${badgeClass}` : 'pill';
            symbolRatingBadge.textContent = `评级：${rating}`;
        }

        function formatSignedNumber(value) {
            const numeric = typeof value === 'number' ? value : Number(value);
            if (!Number.isFinite(numeric)) {
                return null;
            }
            const absValue = Math.abs(numeric);
            const formatted = numberFormatter.format(absValue);
            if (numeric > 0) return `+${formatted}`;
            if (numeric < 0) return `-${formatted}`;
            return formatted;
        }

        function formatPercentValue(value) {
            const signed = formatSignedNumber(value);
            return signed ? `${signed}%` : null;
        }

        function formatValue(value, format) {
            if (value === null || value === undefined || value === '') {
                return '—';
            }
            if (format === 'percent') {
                const percent = formatPercentValue(value);
                return percent ?? '—';
            }
            if (format === 'compact') {
                const numeric = typeof value === 'number' ? value : Number(value);
                if (Number.isFinite(numeric)) {
                    return compactFormatter.format(numeric);
                }
            }
            if (typeof value === 'number' && Number.isFinite(value)) {
                return numberFormatter.format(value);
            }
            return value;
        }

        function filterSymbols(items, text) {
            if (!Array.isArray(items)) {
                return [];
            }
            if (!text) {
                return items;
            }
            const query = text.trim().toLowerCase();
            if (!query) {
                return items;
            }
            return items.filter((item) => {
                const symbolText = String(item.symbol ?? '').toLowerCase();
                const ratingText = String(item.analyst_rating ?? '').toLowerCase();
                return symbolText.includes(query) || ratingText.includes(query);
            });
        }

        function createInfoItem(label, valueText) {
            const container = document.createElement('div');
            container.className = 'info-item';
            const labelEl = document.createElement('span');
            labelEl.textContent = label;
            const valueEl = document.createElement('strong');
            valueEl.textContent = valueText ?? '—';
            container.append(labelEl, valueEl);
            return container;
        }

        function highlightActiveRows(symbol) {
            document.querySelectorAll('[data-symbol-row="true"]').forEach((row) => {
                const rowSymbol = row.dataset.symbol;
                if (!rowSymbol) {
                    row.classList.remove('active');
                    return;
                }
                row.classList.toggle('active', Boolean(symbol) && rowSymbol === symbol);
            });
        }

        function resetSymbolView() {
            selectedSymbol = null;
            if (historyChart) {
                historyChart.destroy();
                historyChart = null;
            }
            symbolTitle.textContent = '价格与评级历史';
            chartCaption.textContent = '从上方选择股票以加载价格历史。';
            updateRatingBadge(null);
            companyNameEl.textContent = '公司概览';
            symbolMetaEl.textContent = '选择股票以查看行业与板块信息。';
            symbolDescriptionEl.textContent = '从上方选择股票以查看公司简介与关键指标。';
            symbolAttributesEl.innerHTML = '';
            symbolAttributesEl.style.display = 'block';
            const attrMessage = document.createElement('p');
            attrMessage.className = 'muted';
            attrMessage.textContent = '未选择股票。';
            symbolAttributesEl.appendChild(attrMessage);
            symbolMetricsEl.innerHTML = '';
            symbolMetricsEl.style.display = 'block';
            const metricMessage = document.createElement('p');
            metricMessage.className = 'muted';
            metricMessage.textContent = '选择股票以查看价格统计。';
            symbolMetricsEl.appendChild(metricMessage);
            highlightActiveRows(null);
        }

        function setStatus(status, lastRun) {
            statusBadge.className = `status ${status}`;
            statusBadge.textContent = status === 'ok' ? '运行中' : '异常';
            lastRunEl.textContent = formatDate(lastRun);
        }

        async function refreshStatus() {
            try {
                const response = await fetch('/healthz');
                if (!response.ok) {
                    throw new Error(`HTTP ${response.status}`);
                }
                const data = await response.json();
                setStatus(data.status, data.state.last_run);
                totalSnapshotsEl.textContent = data.state.total_snapshots;
                totalChangesEl.textContent = data.state.total_rating_changes;
                latestSnapshotEl.textContent = formatDate(data.latest_snapshot);
            } catch (error) {
                console.error('Failed to refresh status', error);
            }
        }

        function renderChanges(items) {
            lastChangesCount = Array.isArray(items) ? items.length : 0;
            if (!lastChangesCount) {
                changesBody.innerHTML = '<tr><td colspan="6" class="muted">暂无评级变动记录。</td></tr>';
                return;
            }
            changesBody.innerHTML = '';
            items.forEach((item) => {
                const tr = document.createElement('tr');
                tr.dataset.symbol = item.symbol;
                tr.dataset.symbolRow = 'true';
                tr.innerHTML = `
                    <td>${item.symbol}</td>
                    <td>${formatDate(item.changed_at)}</td>
                    <td>${item.old_rating ?? '—'}</td>
                    <td>${item.new_rating ?? '—'}</td>
                    <td>${item.price_before !== null && item.price_before !== undefined ? formatValue(item.price_before, 'number') : '—'}</td>
                    <td>${item.price_after !== null && item.price_after !== undefined ? formatValue(item.price_after, 'number') : '—'}</td>
                `;
                tr.addEventListener('click', () => {
                    if (selectedSymbol !== item.symbol) {
                        loadHistory(item.symbol);
                    }
                });
                changesBody.appendChild(tr);
            });
            if (!selectedSymbol && items.length) {
                loadHistory(items[0].symbol);
            } else {
                highlightActiveRows(selectedSymbol);
            }
        }

        async function refreshChanges() {
            try {
                const response = await fetch('/api/rating_changes?limit=100');
                if (!response.ok) {
                    throw new Error(`HTTP ${response.status}`);
                }
                const data = await response.json();
                renderChanges(data.items ?? []);
            } catch (error) {
                console.error('Failed to refresh rating changes', error);
            }
        }

<<<<<<< HEAD
        function updateSymbolsTable(autoSelect = false) {
            const hasAnySymbols = symbolsCache.length > 0;
            const hasFilter = Boolean(symbolFilterText && symbolFilterText.trim());
            const filteredItems = filterSymbols(symbolsCache, symbolFilterText);

            if (!filteredItems.length) {
                const message = hasFilter && hasAnySymbols ? '没有匹配的股票。' : '暂无监控的股票。';
                symbolsBody.innerHTML = `<tr><td colspan="4" class="muted">${message}</td></tr>`;
                if (!hasFilter || !hasAnySymbols) {
                    resetSymbolView();
                } else {
                    highlightActiveRows(null);
                }
                return;
            }

            symbolsBody.innerHTML = '';
            filteredItems.forEach((item) => {
=======
        function renderSymbols(items) {
            if (!Array.isArray(items) || !items.length) {
                symbolsBody.innerHTML = '<tr><td colspan="4" class="muted">暂无监控的股票。</td></tr>';
                resetSymbolView();
                return;
            }
            symbolsBody.innerHTML = '';
            items.forEach((item) => {
>>>>>>> 5060a43f
                const tr = document.createElement('tr');
                tr.dataset.symbol = item.symbol;
                tr.dataset.symbolRow = 'true';
                tr.innerHTML = `
                    <td>${item.symbol}</td>
                    <td>${item.price !== null && item.price !== undefined ? formatValue(item.price, 'number') : '—'}</td>
                    <td>${item.analyst_rating ?? '—'}</td>
                    <td>${formatDate(item.retrieved_at)}</td>
                `;
                tr.addEventListener('click', () => {
                    if (selectedSymbol !== item.symbol) {
                        loadHistory(item.symbol);
                    }
                });
                symbolsBody.appendChild(tr);
            });
<<<<<<< HEAD

            const hasSelected = selectedSymbol
                ? filteredItems.some((item) => item.symbol === selectedSymbol)
                : false;

            if (autoSelect && filteredItems.length) {
                if (!selectedSymbol || !hasSelected) {
                    loadHistory(filteredItems[0].symbol);
                    return;
                }
            }

            highlightActiveRows(selectedSymbol);
        }

        function renderSymbols(items) {
            symbolsCache = Array.isArray(items) ? items : [];
            if (!symbolsCache.length) {
                symbolsBody.innerHTML = '<tr><td colspan="4" class="muted">暂无监控的股票。</td></tr>';
                resetSymbolView();
                return;
            }

            const shouldAutoSelect = lastChangesCount === 0;
            updateSymbolsTable(shouldAutoSelect);
        }

        if (symbolFilterInput) {
            const handleFilterChange = () => {
                symbolFilterText = symbolFilterInput.value;
                updateSymbolsTable(false);
            };

            symbolFilterInput.addEventListener('input', handleFilterChange);
            symbolFilterInput.addEventListener('search', handleFilterChange);
        }

=======
            const hasSelected = selectedSymbol ? items.some((item) => item.symbol === selectedSymbol) : false;
            if (lastChangesCount === 0 && items.length) {
                if (!selectedSymbol || !hasSelected) {
                    loadHistory(items[0].symbol);
                    return;
                }
            }
            highlightActiveRows(selectedSymbol);
        }

>>>>>>> 5060a43f
        async function refreshSymbols() {
            try {
                const response = await fetch('/api/symbols');
                if (!response.ok) {
                    throw new Error(`HTTP ${response.status}`);
                }
                const data = await response.json();
                renderSymbols(data.items ?? []);
            } catch (error) {
                console.error('Failed to refresh symbols', error);
            }
        }

        function renderSymbolMetrics(metrics, profile) {
            symbolMetricsEl.innerHTML = '';
            const items = [];
            const priceMetrics = metrics?.price ?? {};
            const ratingMetrics = metrics?.ratings ?? {};
            const period = metrics?.period ?? {};

            if (priceMetrics.change !== undefined && priceMetrics.change !== null) {
                const changeText = formatSignedNumber(priceMetrics.change);
                const pctText = formatPercentValue(priceMetrics.change_pct);
                const combined = [changeText, pctText ? `(${pctText})` : null].filter(Boolean).join(' ');
                items.push(createInfoItem('价格变动', combined || '—'));
            }
            if (priceMetrics.max !== undefined) {
                items.push(createInfoItem('区间最高价', formatValue(priceMetrics.max, 'number')));
            }
            if (priceMetrics.min !== undefined) {
                items.push(createInfoItem('区间最低价', formatValue(priceMetrics.min, 'number')));
            }
            if (priceMetrics.average !== undefined) {
                items.push(createInfoItem('平均价格', formatValue(priceMetrics.average, 'number')));
            }
            if (profile?.retrieved_at) {
                items.push(createInfoItem('最近更新时间', formatDate(profile.retrieved_at)));
            }
            if (period.start || period.end) {
                items.push(createInfoItem('统计区间', `${formatDate(period.start)} → ${formatDate(period.end)}`));
            }

            const counts = ratingMetrics.counts || {};
            if (Object.keys(counts).length) {
                const ratingItem = document.createElement('div');
                ratingItem.className = 'info-item';
                const labelEl = document.createElement('span');
                labelEl.textContent = '评级分布';
                ratingItem.appendChild(labelEl);
                const listEl = document.createElement('ul');
                listEl.className = 'ratings-list';
                Object.entries(counts)
                    .sort((a, b) => b[1] - a[1])
                    .forEach(([rating, count]) => {
                        const li = document.createElement('li');
                        li.textContent = `${rating}: ${count}`;
                        listEl.appendChild(li);
                    });
                ratingItem.appendChild(listEl);
                items.push(ratingItem);
            }

            if (!items.length) {
                symbolMetricsEl.style.display = 'block';
                const empty = document.createElement('p');
                empty.className = 'muted';
                empty.textContent = '当前选择暂无价格统计数据。';
                symbolMetricsEl.appendChild(empty);
            } else {
                symbolMetricsEl.style.display = '';
                items.forEach((item) => symbolMetricsEl.appendChild(item));
            }
        }

        function renderSymbolDetails(symbol, data) {
            const profile = data?.profile;
            const metrics = data?.metrics;
            if (!profile) {
                resetSymbolView();
                return;
            }

            const attributes = Array.isArray(profile.attributes) ? profile.attributes : [];

            companyNameEl.textContent = profile.name ? `${profile.name} (${symbol})` : `${symbol}`;
            const metaParts = [profile.sector, profile.industry].filter(Boolean);
            symbolMetaEl.textContent = metaParts.length ? metaParts.join(' • ') : '—';
            symbolDescriptionEl.textContent = profile.description || '—';
            updateRatingBadge(data?.latest?.analyst_rating ?? null);

            symbolAttributesEl.innerHTML = '';
            if (attributes.length) {
                symbolAttributesEl.style.display = '';
                attributes.forEach((attribute) => {
                    const value = formatValue(attribute.value, attribute.format);
                    symbolAttributesEl.appendChild(createInfoItem(attribute.label, value));
                });
            } else {
                symbolAttributesEl.style.display = 'block';
                const empty = document.createElement('p');
                empty.className = 'muted';
                empty.textContent = '当前股票暂无更多基本面数据。';
                symbolAttributesEl.appendChild(empty);
            }

            renderSymbolMetrics(metrics, profile);
        }

        function renderHistoryChart(symbol, items, metrics) {
            if (!Array.isArray(items) || !items.length) {
                if (historyChart) {
                    historyChart.destroy();
                    historyChart = null;
                }
                symbolTitle.textContent = `${symbol} 价格与评级历史`;
                chartCaption.textContent = `尚未记录 ${symbol} 的价格历史。`;
                return;
            }

            const labels = items.map((item) => formatDate(item.retrieved_at));
            const prices = items.map((item) => (item.price !== undefined ? item.price : null));
            const ratingScores = items.map((item) => (item.rating_score !== undefined ? item.rating_score : null));
            const ratingSeries = items.map((item) => item.analyst_rating ?? null);
            const ratingLabels = Object.fromEntries(
                Object.entries(metrics?.ratings?.score_labels ?? {}).map(([key, value]) => [Number(key), value])
            );
            const period = metrics?.period ?? {};
            const startText = period.start ? formatDate(period.start) : null;
            const endText = period.end ? formatDate(period.end) : null;
            const periodText = startText && endText ? ` · ${startText} → ${endText}` : '';

            symbolTitle.textContent = `${symbol} 价格与评级历史`;
            chartCaption.textContent = `${symbol} 的价格与评级历史${periodText}`;

            if (historyChart) {
                historyChart.destroy();
            }

            historyChart = new Chart(chartCtx, {
                type: 'line',
                data: {
                    labels,
                    datasets: [
                        {
                            label: '价格',
                            data: prices,
                            tension: 0.3,
                            borderColor: '#38bdf8',
                            backgroundColor: 'rgba(56, 189, 248, 0.25)',
                            fill: true,
                            pointRadius: 0,
                            spanGaps: true,
                            yAxisID: 'y',
                        },
                        {
                            label: '分析师评级',
                            data: ratingScores,
                            tension: 0,
                            borderColor: '#f97316',
                            backgroundColor: 'rgba(249, 115, 22, 0.15)',
                            fill: false,
                            pointRadius: 3,
                            spanGaps: true,
                            stepped: true,
                            yAxisID: 'y1',
                            custom: { ratings: ratingSeries },
                        },
                    ],
                },
                options: {
                    responsive: true,
                    maintainAspectRatio: false,
                    interaction: { intersect: false, mode: 'index' },
                    scales: {
                        x: {
                            ticks: { color: '#94a3b8' },
                            grid: { color: 'rgba(148, 163, 184, 0.1)' },
                        },
                        y: {
                            ticks: { color: '#94a3b8' },
                            grid: { color: 'rgba(148, 163, 184, 0.12)' },
                            title: { display: true, text: '价格', color: '#94a3b8' },
                        },
                        y1: {
                            position: 'right',
                            ticks: {
                                color: '#f8fafc',
                                stepSize: 1,
                                callback: (value) => ratingLabels[value] ?? value,
                            },
                            grid: { drawOnChartArea: false },
                            min: -0.2,
                            max: 4.2,
                            title: { display: true, text: '评级', color: '#f8fafc' },
                        },
                    },
                    plugins: {
                        legend: { labels: { color: '#e2e8f0' } },
                        tooltip: {
                            callbacks: {
                                label: (ctx) => {
                                    if (ctx.dataset.yAxisID === 'y1') {
                                        const rating = ctx.dataset.custom?.ratings?.[ctx.dataIndex];
                                        return `评级：${rating ?? 'n/a'}`;
                                    }
                                    return `价格：${formatValue(ctx.parsed.y, 'number')}`;
                                },
                            },
                        },
                    },
                },
            });
        }

        async function loadHistory(symbol) {
            chartCaption.textContent = `正在加载 ${symbol} 的数据…`;
            selectedSymbol = symbol;
            highlightActiveRows(symbol);
            try {
                const response = await fetch(`/api/symbol/${encodeURIComponent(symbol)}/history?limit=200`);
                if (!response.ok) {
                    throw new Error(`HTTP ${response.status}`);
                }
                const data = await response.json();
                const items = data.items ?? [];
                renderHistoryChart(symbol, items, data.metrics ?? {});
                renderSymbolDetails(symbol, data);
                highlightActiveRows(symbol);
            } catch (error) {
                console.error(`Failed to load history for ${symbol}`, error);
                if (historyChart) {
                    historyChart.destroy();
                    historyChart = null;
                }
                chartCaption.textContent = `无法加载 ${symbol} 的历史数据。`;
            }
        }

        async function bootstrap() {
            resetSymbolView();
            await Promise.all([refreshStatus(), refreshChanges(), refreshSymbols()]);

            setInterval(refreshStatus, 60000);
            setInterval(refreshChanges, 120000);
            setInterval(refreshSymbols, 120000);
        }

        bootstrap();
    </script>
</body>
</html><|MERGE_RESOLUTION|>--- conflicted
+++ resolved
@@ -281,7 +281,6 @@
         </section>
 
         <section class="card" style="margin-bottom:2rem;">
-<<<<<<< HEAD
             <div class="symbol-table-controls">
                 <h2 style="margin:0">监控中的股票</h2>
                 <label class="symbol-filter" for="symbolFilterInput">
@@ -308,33 +307,10 @@
 
         <section class="card" style="margin-bottom:2rem;">
             <h2 style="margin-top:0">最新分析师评级变动</h2>
-=======
-            <h2 style="margin-top:0">监控中的股票</h2>
->>>>>>> 5060a43f
             <table>
                 <thead>
                     <tr>
                         <th>股票代码</th>
-<<<<<<< HEAD
-=======
-                        <th>最新价格</th>
-                        <th>分析师评级</th>
-                        <th>更新时间</th>
-                    </tr>
-                </thead>
-                <tbody id="symbolsBody">
-                    <tr><td colspan="4" class="muted">加载中…</td></tr>
-                </tbody>
-            </table>
-        </section>
-
-        <section class="card" style="margin-bottom:2rem;">
-            <h2 style="margin-top:0">最新分析师评级变动</h2>
-            <table>
-                <thead>
-                    <tr>
-                        <th>股票代码</th>
->>>>>>> 5060a43f
                         <th>变更时间</th>
                         <th>原评级</th>
                         <th>新评级</th>
@@ -382,10 +358,7 @@
         const totalChangesEl = document.getElementById('totalChanges');
         const latestSnapshotEl = document.getElementById('latestSnapshot');
         const symbolsBody = document.getElementById('symbolsBody');
-<<<<<<< HEAD
         const symbolFilterInput = document.getElementById('symbolFilterInput');
-=======
->>>>>>> 5060a43f
         const changesBody = document.getElementById('changesBody');
         const chartCaption = document.getElementById('chartCaption');
         const chartCtx = document.getElementById('historyChart');
@@ -400,11 +373,8 @@
         let historyChart = null;
         let selectedSymbol = null;
         let lastChangesCount = 0;
-<<<<<<< HEAD
         let symbolsCache = [];
         let symbolFilterText = '';
-=======
->>>>>>> 5060a43f
 
         const numberFormatter = new Intl.NumberFormat('zh-CN', { maximumFractionDigits: 2 });
         const compactFormatter = new Intl.NumberFormat('zh-CN', { notation: 'compact', maximumFractionDigits: 2 });
@@ -622,8 +592,6 @@
                 console.error('Failed to refresh rating changes', error);
             }
         }
-
-<<<<<<< HEAD
         function updateSymbolsTable(autoSelect = false) {
             const hasAnySymbols = symbolsCache.length > 0;
             const hasFilter = Boolean(symbolFilterText && symbolFilterText.trim());
@@ -642,16 +610,6 @@
 
             symbolsBody.innerHTML = '';
             filteredItems.forEach((item) => {
-=======
-        function renderSymbols(items) {
-            if (!Array.isArray(items) || !items.length) {
-                symbolsBody.innerHTML = '<tr><td colspan="4" class="muted">暂无监控的股票。</td></tr>';
-                resetSymbolView();
-                return;
-            }
-            symbolsBody.innerHTML = '';
-            items.forEach((item) => {
->>>>>>> 5060a43f
                 const tr = document.createElement('tr');
                 tr.dataset.symbol = item.symbol;
                 tr.dataset.symbolRow = 'true';
@@ -668,8 +626,6 @@
                 });
                 symbolsBody.appendChild(tr);
             });
-<<<<<<< HEAD
-
             const hasSelected = selectedSymbol
                 ? filteredItems.some((item) => item.symbol === selectedSymbol)
                 : false;
@@ -706,18 +662,7 @@
             symbolFilterInput.addEventListener('search', handleFilterChange);
         }
 
-=======
-            const hasSelected = selectedSymbol ? items.some((item) => item.symbol === selectedSymbol) : false;
-            if (lastChangesCount === 0 && items.length) {
-                if (!selectedSymbol || !hasSelected) {
-                    loadHistory(items[0].symbol);
-                    return;
-                }
-            }
-            highlightActiveRows(selectedSymbol);
-        }
-
->>>>>>> 5060a43f
+
         async function refreshSymbols() {
             try {
                 const response = await fetch('/api/symbols');
